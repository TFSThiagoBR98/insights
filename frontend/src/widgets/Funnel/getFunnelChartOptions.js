--- conflicted
+++ resolved
@@ -2,11 +2,7 @@
 import { getColors } from '@/utils/colors'
 
 export default function getFunnelChartOptions(labels, dataset, options) {
-<<<<<<< HEAD
-	if (!dataset || !dataset.data || !dataset.data.length) {
-=======
 	if (!labels?.length || !dataset?.data?.length) {
->>>>>>> 09e75e3d
 		return {}
 	}
 
